--- conflicted
+++ resolved
@@ -18,10 +18,6 @@
         "PORT": os.getenv("DB_PORT", "5432"),
         "OPTIONS": {
             "connect_timeout": 10,
-<<<<<<< HEAD
-            # "options": "-c default_transaction_isolation=read_committed"
-=======
->>>>>>> 754f59ca
         },
         "CONN_MAX_AGE": 60,  # Connection pooling
     }
